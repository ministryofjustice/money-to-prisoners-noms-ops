--- conflicted
+++ resolved
@@ -19,11 +19,7 @@
 
 from security import (
     required_permissions, hmpps_employee_flag, not_hmpps_employee_flag,
-<<<<<<< HEAD
-    confirmed_prisons_flag, notifications_pilot_flag,
-=======
-    confirmed_prisons_flag, SEARCH_V2_FLAG,
->>>>>>> ff954185
+    confirmed_prisons_flag, notifications_pilot_flag, SEARCH_V2_FLAG,
 )
 from security.models import EmailNotifications
 from security.tests import api_url, nomis_url, TEST_IMAGE_DATA
@@ -69,11 +65,7 @@
 
 
 def sample_prison_list(rsps=None):
-<<<<<<< HEAD
-    rsps = (rsps or responses)
-=======
     rsps = rsps or responses
->>>>>>> ff954185
     rsps.add(
         rsps.GET,
         api_url('/prisons/'),
@@ -85,11 +77,7 @@
 
 
 def no_saved_searches(rsps=None):
-<<<<<<< HEAD
-    rsps = (rsps or responses)
-=======
     rsps = rsps or responses
->>>>>>> ff954185
     rsps.add(
         rsps.GET,
         api_url('/searches/'),
@@ -117,11 +105,7 @@
 
     @mock.patch('mtp_common.auth.backends.api_client')
     def login(self, mock_api_client, follow=True, user_data=None, rsps=None):
-<<<<<<< HEAD
-        no_saved_searches(rsps)
-=======
         no_saved_searches(rsps=rsps)
->>>>>>> ff954185
         return self._login(mock_api_client, follow=follow, user_data=user_data)
 
     @mock.patch('mtp_common.auth.backends.api_client')
