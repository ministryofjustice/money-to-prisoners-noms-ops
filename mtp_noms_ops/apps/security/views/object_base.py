from enum import Enum

from django.conf import settings
from django.contrib import messages
from django.core.urlresolvers import reverse
from django.http import Http404
from django.shortcuts import redirect, render
from django.utils import timezone
from django.utils.dateformat import format as date_format
from django.utils.functional import cached_property
from django.utils.translation import gettext_lazy as _
from django.views.generic import FormView, TemplateView
from mtp_common.analytics import genericised_pageview
from mtp_common.auth.api_client import get_api_session
from mtp_common.auth.exceptions import HttpNotFoundError
from requests.exceptions import RequestException

from security.export import ObjectListXlsxResponse
from security.tasks import email_export_xlsx


SIMPLE_SEARCH_FORM_SUBMITTED_INPUT_NAME = 'form_submitted'


class ViewType(Enum):
    """
    Enum for the different variants of views for a specific class of objects.
    """
    simple_search_form = 'simple_search_form'
    search_results = 'search_results'
    export_download = 'export_download'
    export_email = 'export_email'
    detail = 'detail'


class SimpleSecurityDetailView(TemplateView):
    """
    Base view for showing a single templated page without a form
    """
    title = NotImplemented
    template_name = NotImplemented
    object_context_key = NotImplemented
    list_title = NotImplemented
    list_url = NotImplemented

    def __init__(self, **kwargs):
        super().__init__(**kwargs)
        self.object = None

    @cached_property
    def session(self):
        return get_api_session(self.request)

    def get_object_request_params(self):
        raise NotImplementedError

    def get_object(self):
        try:
            return self.session.get(**self.get_object_request_params()).json()
        except HttpNotFoundError:
            raise Http404('%s not found' % self.object_context_key)
        except (RequestException, ValueError):
            messages.error(self.request, _('This service is currently unavailable'))
            return {}

    def get_context_data(self, **kwargs):
        self.object = self.get_object()

        context_data = super().get_context_data(**kwargs)
        context_data[self.object_context_key] = self.object

        list_url = self.request.build_absolute_uri(str(self.list_url))
        referrer_url = self.request.META.get('HTTP_REFERER', '-')
        if referrer_url.split('?', 1)[0] == list_url:
            list_url = referrer_url

        context_data['breadcrumbs'] = [
            {'name': _('Home'), 'url': reverse('security:dashboard')},
            {'name': self.list_title, 'url': list_url},
            {'name': self.title}
        ]
        return context_data


class SecurityView(FormView):
    """
    Base view for retrieving security-related searches
    Allows form submission via GET, i.e. form is always bound
    """
    title = NotImplemented
    form_template_name = NotImplemented  # TODO: delete after search V2 goes live.
    object_list_context_key = NotImplemented
    view_type = None
    referral_view = None
    search_results_view = None
    simple_search_view = None
    export_download_limit = settings.MAX_CREDITS_TO_DOWNLOAD
    export_email_limit = settings.MAX_CREDITS_TO_EMAIL
    object_name = None
    object_name_plural = None

    def __init__(self, **kwargs):
        super().__init__(**kwargs)
        self.redirect_on_single = False

    def get_form_kwargs(self):
        form_kwargs = super().get_form_kwargs()
        form_kwargs['request'] = self.request
        request_data = self.request.GET.copy()
        if 'redirect-on-single' in request_data:
            self.redirect_on_single = True
        form_kwargs['data'] = request_data
        return form_kwargs

    def is_export_view_type(self):
        return self.view_type in (ViewType.export_download, ViewType.export_email)

    def form_valid(self, form):
        """
        If it's an export view, export and redirect to the referral view.
        If it's a simple form view, the form is valid and was submitted,
            redirect to the search results page.
        Else, render the template.
        """
        if self.is_export_view_type():
            attachment_name = 'exported-%s-%s.xlsx' % (
                self.object_list_context_key, date_format(timezone.now(), 'Y-m-d')
            )
            if self.view_type == ViewType.export_email:
                email_export_xlsx(
                    object_type=self.object_list_context_key,
                    user=self.request.user,
                    session=self.request.session,
                    endpoint_path=form.get_object_list_endpoint_path(),
                    filters=form.get_query_data(),
                    export_description=self.get_export_description(form),
                    attachment_name=attachment_name,
                )
                messages.info(
                    self.request,
                    _('The spreadsheet will be emailed to you at %(email)s') % {'email': self.request.user.email}
                )
                return self.redirect_to_referral_view(form)
            return ObjectListXlsxResponse(form.get_complete_object_list(),
                                          object_type=self.object_list_context_key,
                                          attachment_name=attachment_name)

<<<<<<< HEAD
=======
        if (
            self.view_type == ViewType.simple_search_form
            and SIMPLE_SEARCH_FORM_SUBMITTED_INPUT_NAME in self.request.GET
            and self.search_results_view
        ):
            search_results_url = f'{reverse(self.search_results_view)}?{form.query_string}'
            return redirect(search_results_url)

        context = self.get_context_data(form=form)
>>>>>>> ff954185
        object_list = form.get_object_list()
        context = self.get_context_data(form=form)
        if self.redirect_on_single and len(object_list) == 1 and hasattr(self, 'url_for_single_result'):
            return redirect(self.url_for_single_result(object_list[0]))
        context[self.object_list_context_key] = object_list
        return render(self.request, self.get_template_names(), context)

    def form_invalid(self, form):
        """
        If the form is invalid and the view type is export or search results,
        it redirects back to the referral view so that the user can see and correct the errors.
        """
        if self.is_export_view_type() or self.view_type == ViewType.search_results:
            return self.redirect_to_referral_view(form)
        return super().form_invalid(form)

    def get_context_data(self, **kwargs):
        context_data = super().get_context_data(**kwargs)

        if self.view_type == ViewType.search_results:
            breadcrumbs = [
                {'name': _('Home'), 'url': reverse('security:dashboard')},
                {'name': self.title, 'url': f'{reverse(self.simple_search_view)}?{kwargs["form"].query_string}'},
                {'name': _('Search results')}
            ]
        else:
            breadcrumbs = [
                {'name': _('Home'), 'url': reverse('security:dashboard')},
                {'name': self.title}
            ]

        return {
            **context_data,

            'breadcrumbs': breadcrumbs,
            'google_analytics_pageview': genericised_pageview(self.request, self.get_generic_title()),
            'simple_search_form_submitted_input_name': SIMPLE_SEARCH_FORM_SUBMITTED_INPUT_NAME,
            'is_search_results': self.view_type == ViewType.search_results,
        }

    def redirect_to_referral_view(self, form):
        """
        Returns an HttpResponseRedirect to the referral_view preserving the same kwargs and query string.
        """
        view = reverse(self.referral_view, kwargs=self.kwargs)
        return redirect(f'{view}?{self.request.GET.urlencode()}')

    def get_export_description(self, form):
        return str(form.search_description['description'])

    def get_class_name(self):
        return self.__class__.__name__

    def get_generic_title(self):
        # not customised for specifc search or detail object
        return self.__class__.title

    def get_used_request_params(self):
        return sorted(
            param
            for param, value in self.request.GET.items()
            if value
        )

    get = FormView.post


class SecurityDetailView(SecurityView):
    """
    Base view for presenting a profile with associated credits
    Allows form submission via GET
    """
    list_title = NotImplemented
    list_url = NotImplemented
    id_kwarg_name = NotImplemented
    object_list_context_key = 'credits'
    object_context_key = NotImplemented
    view_type = ViewType.detail

    def get_form_kwargs(self):
        form_kwargs = super().get_form_kwargs()
        form_kwargs['object_id'] = self.kwargs[self.id_kwarg_name]
        return form_kwargs

    def get_context_data(self, **kwargs):
        context_data = super().get_context_data(**kwargs)

        detail_object = context_data['form'].get_object()
        if detail_object is None:
            raise Http404('Detail object not found')
        self.title = self.get_title_for_object(detail_object)
        list_url = self.request.build_absolute_uri(str(self.list_url))
        referrer_url = self.request.META.get('HTTP_REFERER', '-')
        if referrer_url.split('?', 1)[0] == list_url:
            list_url = referrer_url
        context_data[self.object_context_key] = detail_object

        context_data['breadcrumbs'] = [
            {'name': _('Home'), 'url': reverse('security:dashboard')},
            {'name': self.list_title, 'url': list_url},
            {'name': self.title}
        ]
        context_data['form'].check_and_update_saved_searches(str(self.title))
        return context_data

    def get_title_for_object(self, detail_object):
        raise NotImplementedError

    def get_export_description(self, form):
        detail_object = form.get_object()
        title = self.get_title_for_object(detail_object)
        return '%s: %s' % (title, super().get_export_description(form))<|MERGE_RESOLUTION|>--- conflicted
+++ resolved
@@ -145,8 +145,6 @@
                                           object_type=self.object_list_context_key,
                                           attachment_name=attachment_name)
 
-<<<<<<< HEAD
-=======
         if (
             self.view_type == ViewType.simple_search_form
             and SIMPLE_SEARCH_FORM_SUBMITTED_INPUT_NAME in self.request.GET
@@ -155,8 +153,6 @@
             search_results_url = f'{reverse(self.search_results_view)}?{form.query_string}'
             return redirect(search_results_url)
 
-        context = self.get_context_data(form=form)
->>>>>>> ff954185
         object_list = form.get_object_list()
         context = self.get_context_data(form=form)
         if self.redirect_on_single and len(object_list) == 1 and hasattr(self, 'url_for_single_result'):
@@ -259,6 +255,7 @@
             {'name': self.list_title, 'url': list_url},
             {'name': self.title}
         ]
+
         context_data['form'].check_and_update_saved_searches(str(self.title))
         return context_data
 
