@import 'mtp-internal';

@import 'elements/tabbed-panel';
@import 'elements/mailcheck-warning';
@import 'elements/date-picker';
@import 'elements/autocomplete';

@import 'views/login';
@import 'views/dashboard';
@import 'views/security-forms';
@import 'views/security-form-fields';
@import 'views/security-results';
@import 'views/senders-detail';
@import 'views/prisoners-detail';
@import 'views/review';
@import 'views/save-search';
@import 'views/choose-prisons';
@import 'views/prison_switcher';

// govuk elements overrides

form .form-group .form-hint {
  margin-top: 0;
}

// mtp header overrides

.mtp-internal-site #global-header #logo {
  padding-top: 8px;
  font-size: 24px;
}

.mtp-unpadded-heading {
  margin-bottom: 0;
}
.mtp-unpadded-subheading {
  margin: 0;
}

.mtp-slim-heading {
  margin-bottom: 0.8em;
}

// app-specific styles

%table-container {
  @include media($max-width: $desktop-breakpoint, $ignore-for-ie: true) {
    @media screen {
      overflow-x: scroll;

      table {
        min-width: 900px;
      }
    }
  }
}

@include media($max-width: $mtp-proposition-tab-breakpoint, $ignore-for-ie: true) {
  #mtp-proposition-tabs li.mtp-proposition-tab__show-on-desktop {
    display: none;
  }
<<<<<<< HEAD
=======
}

.mtp-page-list-container {
  position: relative;

  .mtp-object-count {
    position: absolute;
    top: 0;
    right: 0;
    margin-top: 0;

    @include media(mobile, $ignore-for-ie: true) {
      position: static;
      margin-top: 0.25em;
      text-align: center;
    }

    @media print {
      position: static;
      font-size: 0.75em;
      text-align: left;
    }
  }
}


.mtp-with-spaced-header {
  #content {
    margin-top: 55px;

    @include media(mobile) {
      margin-top: 35px;
    }
  }

  header{
    .heading-xlarge {
      margin-top: 0;
      margin-bottom: 50px;

      @include media(mobile) {
        margin-bottom: 30px;
      }
    }
  }
>>>>>>> ff954185
}<|MERGE_RESOLUTION|>--- conflicted
+++ resolved
@@ -59,31 +59,6 @@
   #mtp-proposition-tabs li.mtp-proposition-tab__show-on-desktop {
     display: none;
   }
-<<<<<<< HEAD
-=======
-}
-
-.mtp-page-list-container {
-  position: relative;
-
-  .mtp-object-count {
-    position: absolute;
-    top: 0;
-    right: 0;
-    margin-top: 0;
-
-    @include media(mobile, $ignore-for-ie: true) {
-      position: static;
-      margin-top: 0.25em;
-      text-align: center;
-    }
-
-    @media print {
-      position: static;
-      font-size: 0.75em;
-      text-align: left;
-    }
-  }
 }
 
 
@@ -96,7 +71,7 @@
     }
   }
 
-  header{
+  header {
     .heading-xlarge {
       margin-top: 0;
       margin-bottom: 50px;
@@ -106,5 +81,4 @@
       }
     }
   }
->>>>>>> ff954185
 }